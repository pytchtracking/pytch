--- conflicted
+++ resolved
@@ -41,10 +41,8 @@
 
 
 d2r = num.pi/180.
-<<<<<<< HEAD
 logger = logging.getLogger(__name__)
 #_grey_scale = list([qg.qRgb(i, i, i) for i in range(256)])
-=======
 rgbarray = num.ones((256, 3))
 
 a = num.arange(1, 256, dtype=num.float)
@@ -65,7 +63,6 @@
 
 _grey_scale = [qg.qRgb(val, val, val) for val in a[::-1]]
 #_grey_scale = get_colortable(log=True)
->>>>>>> 92afbd5a
 PlotWidgetBase = qw.QWidget
 
 class InterpolatedColormap(object):
